use serde::{Deserialize, Serialize};
use serde_json::Value;

use crate::Message;

<<<<<<< HEAD
#[derive(Debug, PartialEq, Eq, Serialize, Deserialize, Clone)]
pub struct ParsedForward {
    #[allow(dead_code)]
    pub msg: Message,
=======
pub struct ParsedForward<'a> {
    pub msg: &'a Message,
>>>>>>> 5953ff66
    pub next: String,
    pub forwarded_msg: Value,
}<|MERGE_RESOLUTION|>--- conflicted
+++ resolved
@@ -3,15 +3,9 @@
 
 use crate::Message;
 
-<<<<<<< HEAD
 #[derive(Debug, PartialEq, Eq, Serialize, Deserialize, Clone)]
-pub struct ParsedForward {
-    #[allow(dead_code)]
-    pub msg: Message,
-=======
 pub struct ParsedForward<'a> {
     pub msg: &'a Message,
->>>>>>> 5953ff66
     pub next: String,
     pub forwarded_msg: Value,
 }