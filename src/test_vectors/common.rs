--- conflicted
+++ resolved
@@ -2,10 +2,6 @@
 
 pub(crate) const ALICE_DID: &str = "did:example:alice";
 pub(crate) const BOB_DID: &str = "did:example:bob";
-<<<<<<< HEAD
-
-// TODO: Remove allow
-#[allow(dead_code)]
 pub(crate) const CHARLIE_DID: &str = "did:example:charlie";
 
 pub fn update_field(msg: &str, field: &str, value: &str) -> String {
@@ -62,7 +58,4 @@
 
     msg_dict.insert(String::from("protected"), protected_str_base64.into());
     serde_json::to_string(&msg_dict).unwrap()
-}
-=======
-pub(crate) const CHARLIE_DID: &str = "did:example:charlie";
->>>>>>> b9a5c190
+}