use askar_crypto::{
    alg::{
        aes::{A256CbcHs512, A256Kw, AesKey},
        p256::P256KeyPair,
        x25519::X25519KeyPair,
    },
    kdf::ecdh_1pu::Ecdh1PU,
};

use crate::error::ResultInvalidStateWrapper;
use crate::jwe::envelope::JWE;
use crate::{
    algorithms::AuthCryptAlg,
    did::DIDResolver,
    error::{err_msg, ErrorKind, Result, ResultExt},
    jwe,
    secrets::SecretsResolver,
    utils::{
        crypto::{AsKnownKeyPair, KnownKeyPair},
        did::did_or_url,
    },
    UnpackMetadata, UnpackOptions,
};

pub(crate) async fn _try_unpack_authcrypt<'dr, 'sr>(
    msg: &str,
    did_resolver: &'dr (dyn DIDResolver + 'dr),
    secrets_resolver: &'sr (dyn SecretsResolver + 'sr),
    opts: &UnpackOptions,
    metadata: &mut UnpackMetadata,
) -> Result<Option<String>> {
    let jwe = match JWE::from_str(msg).ok_or_invalid_state()? {
        Some(msg) => msg,
        None => return Ok(None),
    };

    let mut buf = vec![];
    let parsed_jwe = jwe.parse(&mut buf)?;

    if parsed_jwe.protected.alg != jwe::Algorithm::Ecdh1puA256kw {
        return Ok(None);
    }

    let parsed_jwe = parsed_jwe.verify_didcomm()?;

    let from_kid = std::str::from_utf8(
        parsed_jwe
            .apu
            .as_deref()
            .ok_or_else(|| err_msg(ErrorKind::Malformed, "No apu presented for authcrypt"))?,
    )
    .kind(ErrorKind::Malformed, "apu is invalid utf8")?;

    let (from_did, from_url) = did_or_url(from_kid);

    if from_url.is_none() {
        Err(err_msg(
            ErrorKind::Malformed,
            "Sender key can't be resolved to key agreement",
        ))?;
    }

    let from_ddoc = did_resolver
        .resolve(from_did)
        .await
        .kind(ErrorKind::InvalidState, "Unable resolve sender did")?
        .ok_or_else(|| err_msg(ErrorKind::DIDNotResolved, "Sender did not found"))?;

    let from_kid = from_ddoc
        .key_agreements
        .iter()
        .find(|&k| k.as_str() == from_kid)
        .ok_or_else(|| err_msg(ErrorKind::DIDUrlNotFound, "Sender kid not found in did"))?;

    let from_key = from_ddoc
        .verification_methods
        .iter()
        .find(|&vm| &vm.id == from_kid)
        .ok_or_else(|| {
            err_msg(
                ErrorKind::DIDUrlNotFound,
                "Sender verification method not found in did",
            )
        })?
        .as_key_pair()?;

    let to_kids: Vec<_> = parsed_jwe
        .jwe
        .recipients
        .iter()
        .map(|r| r.header.kid)
        .collect();

    let to_kid = to_kids
        .first()
        .map(|&k| k)
        .ok_or_else(|| err_msg(ErrorKind::Malformed, "No recipient keys found"))?;

    let (to_did, _) = did_or_url(to_kid);

    if let Some(_) = to_kids.iter().find(|k| {
        let (k_did, k_url) = did_or_url(k);
        (k_did != to_did) || (k_url.is_none())
    }) {
        Err(err_msg(
            ErrorKind::Malformed,
            "Recipient keys are outside of one did or can't be resolved to key agreement",
        ))?;
    }

    if metadata.encrypted_to_kids.is_none() {
        metadata.encrypted_to_kids = Some(to_kids.iter().map(|&k| k.to_owned()).collect());
    } else {
        // TODO: Verify that same keys used for authcrypt as for anoncrypt envelope
    }

    metadata.authenticated = true;
    metadata.encrypted = true;
    metadata.encrypted_from_kid = Some(from_kid.into());

    let to_kids_found = secrets_resolver.find_secrets(&to_kids).await?;

    if to_kids_found.is_empty() {
        Err(err_msg(
            ErrorKind::SecretNotFound,
            "No recipient secrets found",
        ))?;
    }

    let mut payload: Option<Vec<u8>> = None;

    for to_kid in to_kids_found {
        let to_key = secrets_resolver
            .get_secret(to_kid)
            .await?
            .ok_or_else(|| {
                err_msg(
                    ErrorKind::InvalidState,
                    "Recipient secret not found after existence checking",
                )
            })?
            .as_key_pair()?;

        let _payload = match (&from_key, &to_key, &parsed_jwe.protected.enc) {
            (
                KnownKeyPair::X25519(ref from_key),
                KnownKeyPair::X25519(ref to_key),
                jwe::EncAlgorithm::A256cbcHs512,
            ) => {
                metadata.enc_alg_auth = Some(AuthCryptAlg::A256cbcHs512Ecdh1puA256kw);

<<<<<<< HEAD
                parsed_jwe.decrypt::<
                        AesKey<A256CbcHs512>,
                        Ecdh1PU<'_, X25519KeyPair>,
                        X25519KeyPair,
                        AesKey<A256Kw>,
                    >(Some((from_kid, from_key)), (to_kid, to_key))?
=======
                msg.decrypt::<
                    AesKey<A256CbcHs512>,
                    Ecdh1PU<'_, X25519KeyPair>,
                    X25519KeyPair,
                    AesKey<A256Kw>,
                >(Some((from_kid, from_key)), (to_kid, to_key))?
>>>>>>> cb1cb505
            }
            (
                KnownKeyPair::P256(ref from_key),
                KnownKeyPair::P256(ref to_key),
                jwe::EncAlgorithm::A256cbcHs512,
            ) => {
                metadata.enc_alg_auth = Some(AuthCryptAlg::A256cbcHs512Ecdh1puA256kw);

<<<<<<< HEAD
                parsed_jwe.decrypt::<
                        AesKey<A256CbcHs512>,
                        Ecdh1PU<'_, P256KeyPair>,
                        P256KeyPair,
                        AesKey<A256Kw>,
                    >(Some((from_kid, from_key)), (to_kid, to_key))?
=======
                msg.decrypt::<
                    AesKey<A256CbcHs512>,
                    Ecdh1PU<'_, P256KeyPair>,
                    P256KeyPair,
                    AesKey<A256Kw>,
                >(Some((from_kid, from_key)), (to_kid, to_key))?
>>>>>>> cb1cb505
            }
            (KnownKeyPair::X25519(_), KnownKeyPair::P256(_), _) => Err(err_msg(
                ErrorKind::Malformed,
                "Incompatible sender and recipient key agreement curves",
            ))?,
            (KnownKeyPair::P256(_), KnownKeyPair::X25519(_), _) => Err(err_msg(
                ErrorKind::Malformed,
                "Incompatible sender and recipient key agreement curves",
            ))?,
            _ => Err(err_msg(
                ErrorKind::Unsupported,
                "Unsupported key agreement method",
            ))?,
        };

        payload = Some(_payload);

        if !opts.expect_decrypt_by_all_keys {
            break;
        }
    }

    let payload = payload.ok_or_else(|| err_msg(ErrorKind::InvalidState, "Payload is none"))?;

    let payload = String::from_utf8(payload)
        .kind(ErrorKind::Malformed, "Authcrypt payload is invalid utf8")?;

    Ok(Some(payload))
}<|MERGE_RESOLUTION|>--- conflicted
+++ resolved
@@ -149,21 +149,12 @@
             ) => {
                 metadata.enc_alg_auth = Some(AuthCryptAlg::A256cbcHs512Ecdh1puA256kw);
 
-<<<<<<< HEAD
                 parsed_jwe.decrypt::<
-                        AesKey<A256CbcHs512>,
-                        Ecdh1PU<'_, X25519KeyPair>,
-                        X25519KeyPair,
-                        AesKey<A256Kw>,
-                    >(Some((from_kid, from_key)), (to_kid, to_key))?
-=======
-                msg.decrypt::<
                     AesKey<A256CbcHs512>,
                     Ecdh1PU<'_, X25519KeyPair>,
                     X25519KeyPair,
                     AesKey<A256Kw>,
                 >(Some((from_kid, from_key)), (to_kid, to_key))?
->>>>>>> cb1cb505
             }
             (
                 KnownKeyPair::P256(ref from_key),
@@ -172,21 +163,12 @@
             ) => {
                 metadata.enc_alg_auth = Some(AuthCryptAlg::A256cbcHs512Ecdh1puA256kw);
 
-<<<<<<< HEAD
                 parsed_jwe.decrypt::<
-                        AesKey<A256CbcHs512>,
-                        Ecdh1PU<'_, P256KeyPair>,
-                        P256KeyPair,
-                        AesKey<A256Kw>,
-                    >(Some((from_kid, from_key)), (to_kid, to_key))?
-=======
-                msg.decrypt::<
                     AesKey<A256CbcHs512>,
                     Ecdh1PU<'_, P256KeyPair>,
                     P256KeyPair,
                     AesKey<A256Kw>,
                 >(Some((from_kid, from_key)), (to_kid, to_key))?
->>>>>>> cb1cb505
             }
             (KnownKeyPair::X25519(_), KnownKeyPair::P256(_), _) => Err(err_msg(
                 ErrorKind::Malformed,
